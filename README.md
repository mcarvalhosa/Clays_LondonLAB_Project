--- conflicted
+++ resolved
@@ -13,19 +13,11 @@
 │   └── processed/      ← cleaned, feature-engineered & master dataset
 ├── code/
 │   ├── 1_ingest/       ← data cleaning & feature engineering pipeline
-<<<<<<< HEAD
-│   ├── models/       ← clustering & prediction code
-│   ├── optimize/     ← pricing optimization scripts
-│   └── dashboard/    ← dashboard & reporting code
-├── notebooks/        ← EDA and experiment notebooks
-├── outputs/          ← HTML reports, figures, presentations
-=======
 │   ├── 2_models/       ← clustering & prediction code
 │   ├── 3_optimize/     ← pricing optimization scripts
 │   └── 4_dashboard/    ← dashboard & reporting code
 ├── notebooks/          ← EDA and experiment notebooks
 ├── outputs/            ← HTML reports, figures, presentations
->>>>>>> 1887044f
 ├── .gitignore
 ├── README.md
 └── requirements.txt
@@ -36,21 +28,13 @@
 ## 🛠️ Setup
 
 1. **Clone the repository**:
-<<<<<<< HEAD
-   ```
-=======
    ``` 
->>>>>>> 1887044f
    git clone https://github.com/mcarvalhosa/Clays_LondonLAB_Project.git
    cd Clays_LondonLAB_Project
    ```
 
 2. **Create & activate a virtual environment**:
-<<<<<<< HEAD
-   ```
-=======
    ``` 
->>>>>>> 1887044f
    python -m venv .venv
    # Activate the virtualenv:
    # - Windows:
@@ -60,11 +44,7 @@
    ```
 
 3. **Install dependencies**:
-<<<<<<< HEAD
-   ```
-=======
    ``` 
->>>>>>> 1887044f
    pip install -r code/ingest/requirements.txt
    ```
 
@@ -73,20 +53,12 @@
 ## ▶️ Running the Pipeline
 
 1. **Go to the ingest folder**:
-<<<<<<< HEAD
-   ```
-=======
    ``` 
->>>>>>> 1887044f
    cd code/ingest
    ```
 
 2. **Run the cleaning and feature engineering pipeline**:
-<<<<<<< HEAD
-   ```
-=======
    ``` 
->>>>>>> 1887044f
    python run_ingest.py
    ```
 
@@ -118,11 +90,7 @@
   ```
 - **Push and open a pull request** for review:
   ```
-<<<<<<< HEAD
-  git push origin main
-=======
   git push -u origin feat/your-feature
->>>>>>> 1887044f
   ```
 
 ---
@@ -130,4 +98,4 @@
 # 📣 Important!
 
 **Never commit raw or processed data files!**  
-The folders `data/raw/`, `data/processed/`, and `outputs/` are automatically ignored via `.gitignore`.
+The folders `data/raw/`, `data/processed/`, and `outputs/` are automatically ignored via `.gitignore`.